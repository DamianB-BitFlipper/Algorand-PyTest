--- conflicted
+++ resolved
@@ -20,12 +20,9 @@
 
 ### Other Changes
 - Inputs which accept ``PyTEAL`` directly take the ``pyteal.Expr`` and not a function which generates a ``pyteal.Expr``
-<<<<<<< HEAD
 - Renamed the ``group_elem`` function to a more generic ``txn_name`` since this function applies also to smart signatures and multi-signature transactions, not solely group transactions.
-=======
 - All transaction operations take all possible parameters, even the less commonly used ones.
 - The AlgoPytest API accepts ``AlgoUser`` as a user input anywhere whenever an address is requested.
->>>>>>> 95a57e45
 
 ## [1.0.0] - 2022-02-09
 
