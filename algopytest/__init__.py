# The MIT License (MIT)
# Copyright (c) 2022 Damian Barabonkov
#
# Permission is hereby granted, free of charge, to any person obtaining a copy
# of this software and associated documentation files (the "Software"), to deal
# in the Software without restriction, including without limitation the rights
# to use, copy, modify, merge, publish, distribute, sublicense, and/or sell
# copies of the Software, and to permit persons to whom the Software is
# furnished to do so, subject to the following conditions:
#
# The above copyright notice and this permission notice shall be included in all
# copies or substantial portions of the Software.
#
# THE SOFTWARE IS PROVIDED "AS IS", WITHOUT WARRANTY OF ANY KIND,
# EXPRESS OR IMPLIED, INCLUDING BUT NOT LIMITED TO THE WARRANTIES OF
# MERCHANTABILITY, FITNESS FOR A PARTICULAR PURPOSE AND NONINFRINGEMENT.
# IN NO EVENT SHALL THE AUTHORS OR COPYRIGHT HOLDERS BE LIABLE FOR ANY CLAIM,
# DAMAGES OR OTHER LIABILITY, WHETHER IN AN ACTION OF CONTRACT, TORT OR
# OTHERWISE, ARISING FROM, OUT OF OR IN CONNECTION WITH THE SOFTWARE OR THE USE
# OR OTHER DEALINGS IN THE SOFTWARE.

# Important: Update this when making new releases!
# Be sure to update `version` in 'setup.py' as well
__version__ = "1.0.0"
__author__ = "Damian Barabonkov"

from .client_ops import (
    account_balance,
    application_global_state,
    application_local_state,
    asset_balance,
    asset_info,
    compile_program,
    suggested_params,
    transaction_info,
)
from .entities import AlgoUser, MultisigAccount, SmartContractAccount
from .smart_program_ops import deploy_smart_contract
from .transaction_ops import (
    TxnElemsContext,
    call_app,
    clear_app,
    close_out_app,
    close_out_asset,
    create_app,
    create_asset,
    delete_app,
    destroy_asset,
    freeze_asset,
    group_transaction,
    multisig_transaction,
    opt_in_app,
    opt_in_asset,
    payment_transaction,
    smart_signature_transaction,
    transfer_asset,
    update_app,
    update_asset,
    with_txn_id,
)

# The functions to expose for sphinx documentation
__all__ = [
    "AlgoUser",
    "SmartContractAccount",
    "MultisigAccount",
    "deploy_smart_contract",
    "account_balance",
    "asset_balance",
    "application_global_state",
    "application_local_state",
    "compile_program",
    "suggested_params",
    "create_app",
    "delete_app",
    "update_app",
    "opt_in_app",
    "close_out_app",
    "clear_app",
    "call_app",
    "payment_transaction",
    "create_asset",
    "destroy_asset",
    "update_asset",
    "freeze_asset",
    "transfer_asset",
    "opt_in_asset",
    "close_out_asset",
    "smart_signature_transaction",
<<<<<<< HEAD
    "txn_elem",
    "with_txn_id",
=======
    "TxnElemsContext",
>>>>>>> d02a6f9c
    "group_transaction",
    "multisig_transaction",
    "transaction_info",
]<|MERGE_RESOLUTION|>--- conflicted
+++ resolved
@@ -38,6 +38,7 @@
 from .smart_program_ops import deploy_smart_contract
 from .transaction_ops import (
     TxnElemsContext,
+    TxnIDContext,
     call_app,
     clear_app,
     close_out_app,
@@ -56,7 +57,6 @@
     transfer_asset,
     update_app,
     update_asset,
-    with_txn_id,
 )
 
 # The functions to expose for sphinx documentation
@@ -87,12 +87,8 @@
     "opt_in_asset",
     "close_out_asset",
     "smart_signature_transaction",
-<<<<<<< HEAD
-    "txn_elem",
-    "with_txn_id",
-=======
     "TxnElemsContext",
->>>>>>> d02a6f9c
+    "TxnIDContext",
     "group_transaction",
     "multisig_transaction",
     "transaction_info",
