--- conflicted
+++ resolved
@@ -3,11 +3,7 @@
 
 # Coverage reports
 .coverage
-<<<<<<< HEAD
-coverage.xml
-=======
 coverage.*
->>>>>>> 2366182a
 htmlcov
 
 # Python side-effects
